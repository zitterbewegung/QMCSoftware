--- conflicted
+++ resolved
@@ -22,18 +22,11 @@
         n_samples = 2**n_2
         row_i = {'n': n_samples}
         for distrib_pointer in distribution_pointers:
-<<<<<<< HEAD
             t0 = time()
             for trial in range(trials):
                 distribution = distrib_pointer(rng_seed=7)
                 x = distribution.gen_dd_samples(1, n_samples, dim)
             row_i[type(distribution).__name__ + '_time'] = (time()-t0) / trials
-=======
-            t0 = process_time()
-            distribution = distrib_pointer(rng_seed=7)
-            x = distribution.gen_dd_samples(1, n_samples, dim)
-            row_i[type(distribution).__name__ + '_time'] = process_time() - t0
->>>>>>> 117a3cd6
         print(row_i)
         df.loc[i] = row_i
     return df
