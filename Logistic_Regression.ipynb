{
 "cells": [
  {
   "cell_type": "markdown",
   "metadata": {},
   "source": [
    "# QMCPy for Logistic Regression\n",
    "This notebook will give examples of how to use QMCPy for Logistic Regression"
   ]
  },
  {
   "cell_type": "code",
<<<<<<< HEAD
   "execution_count": 11,
=======
   "execution_count": 1,
>>>>>>> 39dbc233
   "metadata": {},
   "outputs": [],
   "source": [
    "from qmcpy import *\n",
    "from numpy import *\n",
    "from qmcpy.integrand.LR import LR"
   ]
  },
  {
   "cell_type": "markdown",
   "metadata": {},
   "source": [
    "Say we have some data and we want to use logistic regression for a dataset regarding admission to graduate school. The likelihood function for logistic regression, $f:\\mathbb{R}^{d+1} \\to [0,\\infty)$ takes the form\n",
    "\\begin{align*}\n",
    "f(\\boldsymbol{x}) & = \\prod_{i = 1}^m \n",
    "\\left(\\frac{\\exp\\left(x_0 + \\sum_{j = 1}^d x_j s_{ij} \\right)}\n",
    "{1+\\exp\\left(x_0 + \\sum_{j = 1}^d x_j s_{ij}\\right)}\\right)^{t_i}\n",
    "\\left(1-\\frac{\\exp\\left(x_0 + \\sum_{j = 1}^d x_j s_{ij} \\right)}{1+\\exp\\left(x_0 + \\sum_{j = 1}^d x_j s_{ij}\\right)}\\right)^{1-t_i} \\\\  %equations need punctuation\n",
    "& = \\prod_{i = 1}^m \n",
    "\\left(\\frac{\\exp\\left(x_0 + \\sum_{j = 1}^d x_j s_{ij} \\right)}\n",
    "{1+\\exp\\left(x_0 + \\sum_{j = 1}^d x_j s_{ij}\\right)}\\right)^{t_i}\n",
    "\\left(\\frac{1}{1+\\exp\\left(x_0 + \\sum_{j = 1}^d x_j s_{ij}\\right)}\\right)^{1-t_i} \\\\\n",
    "& = \\prod_{i = 1}^m \n",
    "\\left(\\frac{\\left[\\exp\\left(x_0 + \\sum_{j = 1}^d x_j s_{ij} \\right) \\right]^{t_i} }\n",
    "{1+\\exp\\left(x_0 + \\sum_{j = 1}^d x_j s_{ij}\\right)}\\right)\n",
    "\\end{align*}\n",
    "\n",
    "Function $f$ is defined under two parameters. Let a $m \\times d$ matrix $\\boldsymbol{S}$ and vector $\\boldsymbol{t}$ be given. Also, let $\\boldsymbol{S} = (s_{ij})_{i, j = 1}^{m,d}$ and $\\boldsymbol{t} = (t_1, t_2, t_3, ..., t_m)^T \\in \\{0,1\\}^m$. Matrix $\\boldsymbol{S}$ contains the values of the predictors, and vector $\\boldsymbol{x}$ stores values of binary responses.\n",
    "\n",
    "The purpose of using logistic regression is to find a way to predict an event in a binary setting. For example, what are the chances a coin will land tails, what are the chances this person is infected with covid-19,  or what are the chances it will precipitate that day. In this case, we want to find logistic regression model, so that we could determine the chances of getting admitted using student's ranking, gre score, and gpa.\n",
    "\n",
    "Below we have both $\\boldsymbol{S}$ and $\\boldsymbol{t}$. You can change \"n\" to be any integer between 0 and 400."
   ]
  },
  {
   "cell_type": "code",
<<<<<<< HEAD
   "execution_count": 12,
=======
   "execution_count": 2,
>>>>>>> 39dbc233
   "metadata": {
    "scrolled": true
   },
   "outputs": [],
   "source": [
    "n = 10\n",
    "data = genfromtxt('binary.csv', dtype=float, delimiter=',', skip_header = True)\n",
    "s = data[:n, 1:]\n",
    "t = data[:n, 0]"
   ]
  },
  {
   "cell_type": "code",
   "execution_count": 13,
   "metadata": {},
   "outputs": [
    {
     "name": "stdout",
     "output_type": "stream",
     "text": [
      "\\begin{tabular}{rrrr}\n",
      "\\toprule\n",
      " admit &  gre &   gpa &  rank \\\\\n",
      "\\midrule\n",
      "     0 &  380 &  3.61 &     3 \\\\\n",
      "     1 &  660 &  3.67 &     3 \\\\\n",
      "     1 &  800 &  4.00 &     1 \\\\\n",
      "     1 &  640 &  3.19 &     4 \\\\\n",
      "\\bottomrule\n",
      "\\end{tabular}\n",
      "\n"
     ]
    }
   ],
   "source": [
    "import pandas as pd\n",
    "df = pd.read_csv('binary.csv')\n",
    "df.head()\n",
    "print(df.loc[:3,:].to_latex(index=False))"
   ]
  },
  {
   "cell_type": "markdown",
   "metadata": {},
   "source": [
    "We have our $\\boldsymbol{S}$ and $\\boldsymbol{t}$, now what we want to do is define our dimensions. For this to work we must have the number of rows in S + 1 for the dimensions to work according to function $f$. We will add 1 dimension to get the wanted results. "
   ]
  },
  {
   "cell_type": "code",
   "execution_count": 3,
   "metadata": {},
   "outputs": [],
   "source": [
    "no,dim_s = s.shape\n",
    "r = dim_s +1\n",
    "dim = r+1"
   ]
  },
  {
   "cell_type": "markdown",
   "metadata": {},
   "source": [
    "Since we have our dimensions such that dim = d, so that $\\boldsymbol{x} = (x_0, x_1, x_2, ..., x_d)$. What we want is to estimate the integration of $f$ with respect to a normal prior. Which is,\n",
    "\n",
    "\\begin{align*}\n",
    "\\int_{\\mathbb{R}^{d+1}} f(\\boldsymbol{x}) \\pi(\\boldsymbol{x})\\, d \\boldsymbol{x}\n",
    "\\end{align*}\n",
    "\n",
    "where\n",
    "\n",
    "\\begin{align*}\n",
    "\\pi(\\boldsymbol{x}) = \\frac{\\exp(-\\frac{1}{2}(\\boldsymbol{x} - \\boldsymbol{\\nu})^T \\boldsymbol{\\mathsf{\\Sigma}}^{-1}(\\boldsymbol{x} - \\boldsymbol{\\nu}))}{\\sqrt{(2 \\pi)^{d+1}|\\mathbf{\\Sigma}|}}\n",
    "\\end{align*}\n",
    "\n",
    "such that the prior mean is $\\boldsymbol{\\nu}$ and prior covariance is $\\mathsf{\\Sigma}$. \n",
    "\n",
    "So that we can compute an array of $f(\\boldsymbol{x}_1), f(\\boldsymbol{x}_2), f(\\boldsymbol{x}_3), ... f(\\boldsymbol{x}_n)$ while $\\boldsymbol{x}_i \\sim \\pi$, we need to calculate,\n",
    "\n",
    "\\begin{align*}\n",
    "f(\\boldsymbol{x}_k) = \\prod_{i = 1}^m \n",
    "\\left(\\frac{\\left[\\exp\\left(x_{k0} + \\sum_{j = 1}^d x_{kj} s_{ij} \\right)\\right] ^{t_i} }\n",
    "{1+\\exp\\left(x_{k0} + \\sum_{j = 1}^d x_{kj} s_{ij}\\right)} \\right), k = 1, 2, 3, ..., n.\n",
    "\\end{align*}.\n",
    "\n",
    "Now, let $r+1 \\in \\mathbb{N}$ such that $0 \\leq r \\leq d + 1$ and is the number of integrations we want to find,\n",
    "\n",
    "\\begin{align*}\n",
    "\\int_{\\mathbb{R}^{d+1}} f(\\boldsymbol{x}) \\pi(\\boldsymbol{x})\\, d \\boldsymbol{x}, \\int_{\\mathbb{R}^{d+1}} x_1 f(\\boldsymbol{x}) \\pi(\\boldsymbol{x})\\, d \\boldsymbol{x}, \\int_{\\mathbb{R}^{d+1}} x_2 f(\\boldsymbol{x}) \\pi(\\boldsymbol{x})\\, d \\boldsymbol{x}, \\int_{\\mathbb{R}^{d+1}} x_3 f(\\boldsymbol{x}) \\pi(\\boldsymbol{x})\\, d \\boldsymbol{x}, ..., \\int_{\\mathbb{R}^{d+1}} x_{r-1}f(\\boldsymbol{x}) \\pi(\\boldsymbol{x})\\, d \\boldsymbol{x}.\n",
    "\\end{align*}\n",
    "\n",
    "We want to calculate these integrations because they are related to the posterior means. In Bayesian inference, the posterior mean of $x_i$ while $0 \\leq i \\leq d$ is\n",
    "\n",
    "\\begin{align*}\n",
    "\\frac{\\int_{\\mathbb{R}^{d+1}} x_i  f(\\boldsymbol{x}) \\pi(\\boldsymbol{x})\\, d \\boldsymbol{x}}{\\int_{\\mathbb{R}^{d+1}}  f(\\boldsymbol{x}) \\pi(\\boldsymbol{x})\\, d \\boldsymbol{x}}\n",
    "\\end{align*}.\n",
    "\n",
    "The first integral, $\\int_{\\mathbb{R}^{d+1}} f(\\boldsymbol{x}) \\pi(\\boldsymbol{x})\\, d \\boldsymbol{x}$, is the denominator, while the other integrals are numerators. Now we calculate the integrations, below."
   ]
  },
  {
   "cell_type": "code",
   "execution_count": 4,
   "metadata": {},
   "outputs": [
    {
     "name": "stdout",
     "output_type": "stream",
     "text": [
      "[-0.16430858  0.00694682 -0.65995462 -0.4110202 ]\n",
      "MeanVarDataRep (AccumulateData Object)\n",
      "    solution        [-0.164  0.007 -0.66  -0.411]\n",
      "    indv_error_bound [5.689e-06 5.075e-06 1.399e-07 2.111e-05 1.052e-05]\n",
      "    ci_low          [ 1.883e-04 -3.829e-05  1.248e-06 -1.547e-04 -9.313e-05]\n",
      "    ci_high         [ 1.997e-04 -2.814e-05  1.528e-06 -1.125e-04 -7.209e-05]\n",
      "    ci_comb_low     [-0.203  0.006 -0.821 -0.494]\n",
      "    ci_comb_high    [-0.141  0.008 -0.563 -0.361]\n",
      "    solution_comb   [-0.164  0.007 -0.66  -0.411]\n",
      "    flags_comb      [False False False False]\n",
      "    flags_indv      [False False False False False]\n",
      "    n_total         2^(16)\n",
      "    n               [4096. 4096.  512.  512.  512.]\n",
      "    replications    2^(4)\n",
      "    time_integrate  0.597\n",
      "CubQMCCLT (StoppingCriterion Object)\n",
      "    inflate         1.200\n",
      "    alpha           0.010\n",
      "    abs_tol         0\n",
      "    rel_tol         2^(-2)\n",
      "    n_init          2^(8)\n",
      "    n_max           2^(30)\n",
      "LR (Integrand Object)\n",
      "Gaussian (TrueMeasure Object)\n",
      "    mean            0\n",
      "    covariance      [1.e+00 1.e-04 1.e+00 1.e+00]\n",
      "    decomp_type     pca\n",
      "Sobol (DiscreteDistribution Object)\n",
      "    d               2^(2)\n",
      "    randomize       1\n",
      "    graycode        0\n",
      "    seed            2^(3)\n",
      "    mimics          StdUniform\n",
      "    dim0            0\n"
     ]
    }
   ],
   "source": [
    "lr = LR(Sobol(dim_s+1,seed=8), s_matrix = s, t = t, r = r, prior_variance=[1,1e-4,1,1])\n",
    "if r==0: raise Exception('require r>0')\n",
    "qmcclt = CubQMCCLT(lr,\n",
    "    abs_tol = 0,\n",
    "    rel_tol = .25,\n",
    "    n_init = 256,\n",
    "    n_max = 2 ** 30,\n",
    "    inflate = 1.2,\n",
    "    alpha = 0.01,\n",
    "    replications = 16,\n",
    "    error_fun = lambda sv,abs_tol,rel_tol: maximum(abs_tol,abs(sv)*rel_tol),\n",
    "    bound_fun = lambda phvl, phvh: (\n",
    "        minimum.reduce([phvl[1:dim]/phvl[0],phvl[1:dim]/phvh[0],phvh[1:dim]/phvl[0],phvh[1:dim]/phvh[0]]),\n",
    "        maximum.reduce([phvl[1:dim]/phvl[0],phvl[1:dim]/phvh[0],phvh[1:dim]/phvl[0],phvh[1:dim]/phvh[0]]),\n",
    "        sign(phvl[0])!=sign(phvh[0])),\n",
    "    dependency = lambda flags_comb: hstack((flags_comb.any(),flags_comb)))\n",
    "s,data = qmcclt.integrate()\n",
    "print(s)\n",
    "print(data)"
   ]
  },
  {
   "cell_type": "markdown",
   "metadata": {},
   "source": [
    "So our values for our integrations are outputted in our solution. These values are actually our coefficients. So, let two vectors $\\boldsymbol{c}$ and $\\boldsymbol{x}$, such that $\\boldsymbol{c} = (c_0, c_1, c_2, c_3, ..., c_{r-1})\\in \\mathbb{R}^r$ and $\\boldsymbol{x} = (x_1, x_2, x_3, ..., x_{r-1}) \\in \\mathbb{R}^{r-1}$. Let $g: \\mathbb{R}^{r-1} \\to (0, 1)$ be a function. To map our function $g$ we have,\n",
    "\n",
    "\\begin{align*}\n",
    "g(\\boldsymbol{x}) = \\frac{\\exp(c_0 + c_1 x_1 + c_2 x_2 + c_3 x_3 + ... + c_{r-1} x_{r-1})}{1 + \\exp(c_0 + c_1 x_1 + c_2 x_2 + c_3 x_3 + ... + c_{r-1} x_{r-1})}\n",
    "\\end{align*}\n",
    "\n",
    "So, we have our logistic regression function to help predict things in a binary setting.\n"
   ]
  },
  {
   "cell_type": "markdown",
   "metadata": {},
   "source": [
    "Now what we want to ask is how accurate these functions are. Like in linear regression there is a way to use error bound to see how accurate the function is. We have our lower and higher bounds outputted in the data so like we did for function $g$ we have, \"ci_comb_low\" which is the lower bound and \"ci_comb_high\" as our higher bound. For this example let $g_l: \\mathbb{R}^{r-1} \\to (0,1)$ be the lower bound function and $g_h: \\mathbb{R}^{r-1} \\to (0,1)$ be the higher bound function. Let two vectors exist such that $\\boldsymbol{l} = (l_0, l_1, l_2, l_3, ..., l_{r-1})\\in \\mathbb{R}^r$ and $\\boldsymbol{h} = (h_0, h_1, h_2, h_3, ..., h_{r-1})\\in \\mathbb{R}^r$. To map functions $g_l$ and $g_h$ we have,\n",
    "\n",
    "\\begin{align*}\n",
    "g_l(\\boldsymbol{x}) = \\frac{\\exp(l_0 + l_1 x_1 + l_2 x_2 + l_3 x_3 + ... + l_{r-1} x_{r-1})}{1 + \\exp(l_0 + l_1 x_1 + l_2 x_2 + l_3 x_3 + ... + l_{r-1} x_{r-1})}\n",
    "\\end{align*}\n",
    "\n",
    "and\n",
    "\n",
    "\\begin{align*}\n",
    "g_h(\\boldsymbol{x}) = \\frac{\\exp(h_0 + h_1 x_1 + h_2 x_2 + h_3 x_3 + ... + h_{r-1} x_{r-1})}{1 + \\exp(h_0 + h_1 x_1 + h_2 x_2 + h_3 x_3 + ... + h_{r-1} x_{r-1})}\n",
    "\\end{align*}.\n",
    "\n",
    "Thus, we have our error bounds for our logistic regression model"
   ]
  },
  {
   "cell_type": "code",
   "execution_count": null,
   "metadata": {},
   "outputs": [],
   "source": []
  }
 ],
 "metadata": {
  "interpreter": {
   "hash": "2cbc6a2e523825879ba6928de6d48dd415d053b3b6e498effe5c784f561b4217"
  },
  "kernelspec": {
   "display_name": "Python 3",
   "language": "python",
   "name": "python3"
  },
  "language_info": {
   "codemirror_mode": {
    "name": "ipython",
    "version": 3
   },
   "file_extension": ".py",
   "mimetype": "text/x-python",
   "name": "python",
   "nbconvert_exporter": "python",
   "pygments_lexer": "ipython3",
   "version": "3.7.0"
  }
 },
 "nbformat": 4,
 "nbformat_minor": 2
}<|MERGE_RESOLUTION|>--- conflicted
+++ resolved
@@ -10,11 +10,7 @@
   },
   {
    "cell_type": "code",
-<<<<<<< HEAD
-   "execution_count": 11,
-=======
    "execution_count": 1,
->>>>>>> 39dbc233
    "metadata": {},
    "outputs": [],
    "source": [
@@ -51,11 +47,7 @@
   },
   {
    "cell_type": "code",
-<<<<<<< HEAD
-   "execution_count": 12,
-=======
    "execution_count": 2,
->>>>>>> 39dbc233
    "metadata": {
     "scrolled": true
    },
@@ -69,7 +61,7 @@
   },
   {
    "cell_type": "code",
-   "execution_count": 13,
+   "execution_count": 3,
    "metadata": {},
    "outputs": [
     {
@@ -106,7 +98,7 @@
   },
   {
    "cell_type": "code",
-   "execution_count": 3,
+   "execution_count": 4,
    "metadata": {},
    "outputs": [],
    "source": [
@@ -158,7 +150,7 @@
   },
   {
    "cell_type": "code",
-   "execution_count": 4,
+   "execution_count": 5,
    "metadata": {},
    "outputs": [
     {
@@ -179,7 +171,7 @@
       "    n_total         2^(16)\n",
       "    n               [4096. 4096.  512.  512.  512.]\n",
       "    replications    2^(4)\n",
-      "    time_integrate  0.597\n",
+      "    time_integrate  0.066\n",
       "CubQMCCLT (StoppingCriterion Object)\n",
       "    inflate         1.200\n",
       "    alpha           0.010\n",
